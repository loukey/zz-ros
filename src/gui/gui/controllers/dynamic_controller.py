from .base_controller import BaseController
from PyQt5.QtCore import pyqtSlot
from gui.kinematic import *
from gui.config import GlobalVars


class DynamicController(BaseController):
    def __init__(self, serial_model):
        super().__init__()
        self.serial_model = serial_model
        self.dynamic = Dynamic()

    @pyqtSlot(list)
<<<<<<< HEAD
    def handle_dynamic_torque_calculation_command_requested(self, radians):
        torque = self.dynamic.compute_gravity_compensation(radians)
=======
    def handle_dynamic_torque_calculation_command_requested(self, joint_angles):
        torque = self.dynamic.compute_gravity_compensation(joint_angles)
        torque = [torque[i] + GlobalVars.get_work_array()[i] for i in range(6)]
>>>>>>> 9528e5fc
        success, cmd = self.serial_model.send_control_command(control=0x06, mode=0x0A, torque=torque, return_cmd=True)
        self.display(f"重力补偿力矩: {torque}", "发送")
        self.display(f"重力补偿力矩: {cmd}", "发送")

    @pyqtSlot()
    def handle_enable_dynamic_command_requested(self):
        success, cmd = self.serial_model.send_control_command(control=0x01, mode=0x0A, return_cmd=True)
        self.display(f"周期力矩模式使能: {cmd}", "发送")

    @pyqtSlot(bool)
    def handle_dynamic_command_requested(self, teaching_mode):
        # 设置全局变量示教模式标志位
        GlobalVars.set_dynamic_teach_flag(teaching_mode)
        if teaching_mode:
            success, cmd = self.serial_model.send_control_command(control=0x07, mode=0x0A, return_cmd=True)
            GlobalVars.clear_array()
            self.display(f"开启示教模式: {cmd}", "发送")
        else:
            success, cmd = self.serial_model.send_control_command(control=0x05, mode=0x0A, return_cmd=True)
            GlobalVars.clear_array()
            self.display(f"关闭示教模式: {cmd}", "发送")

    @pyqtSlot(list)
    def send_dynamic_torque_command(self, torgue):
        success, cmd = self.serial_model.send_control_command(control=0x06, mode=0x0A, torque=torgue, return_cmd=True)
        self.display(f"力矩补偿力矩: {torgue}", "发送")
        self.display(f"力矩补偿力矩: {cmd}", "发送")<|MERGE_RESOLUTION|>--- conflicted
+++ resolved
@@ -11,14 +11,10 @@
         self.dynamic = Dynamic()
 
     @pyqtSlot(list)
-<<<<<<< HEAD
-    def handle_dynamic_torque_calculation_command_requested(self, radians):
-        torque = self.dynamic.compute_gravity_compensation(radians)
-=======
+
     def handle_dynamic_torque_calculation_command_requested(self, joint_angles):
         torque = self.dynamic.compute_gravity_compensation(joint_angles)
         torque = [torque[i] + GlobalVars.get_work_array()[i] for i in range(6)]
->>>>>>> 9528e5fc
         success, cmd = self.serial_model.send_control_command(control=0x06, mode=0x0A, torque=torque, return_cmd=True)
         self.display(f"重力补偿力矩: {torque}", "发送")
         self.display(f"重力补偿力矩: {cmd}", "发送")
