--- conflicted
+++ resolved
@@ -66,26 +66,6 @@
     def get_theta_list(self, pos, rotation_angle):
         px, py, pz = pos
         pz *= 0.001
-<<<<<<< HEAD
-        rotation_angle *= pi / 180
-        z_rotate_m = self.get_Z_rotation_matrix(rotation_angle)
-        part_pos = np.zeros((4, 4))
-        part_pos[:3, :3] = z_rotate_m[:3, :3]
-        part_pos[:3, 3] = [px, py, pz]
-        part_pos[3, 3] = 1
-        end_pos = self.hand_eye_transform_rm @ part_pos
-        theta_list_now = GlobalVars.get_current_joint_angles()
-        print("获取当前关节角度", theta_list_now)
-        self.kinematic_solver.update_dh(theta_list_now)
-        forward_rm = self.kinematic_solver.get_forward_rm()
-        forward_rm = forward_rm @ z_rotate_m
-        base_pos = forward_rm @ end_pos
-        print("计算目标位置", base_pos)
-        theta_list = self.kinematic_solver.inverse_kinematic(base_pos[:3, :3], base_pos[:3, 3])
-        origin_theta_list = [0, -pi/2, 0, pi/2, 0, 0]
-        theta_list = (np.array(theta_list) - np.array(origin_theta_list)).tolist()
-        print("计算目标关节角度", theta_list)
-=======
         px = (px - self.cx) * pz / self.fx
         py = (py - self.cy) * pz / self.fy     
         v_cam = np.array([-sin(rotation_angle), cos(rotation_angle), 0])
@@ -116,5 +96,4 @@
         print(theta_list)
 
         return theta_list
->>>>>>> d8881cb6
 
