"""
串口通信数据模型
"""
import serial
import serial.tools.list_ports
import time
from PyQt5.QtCore import QObject, pyqtSignal
import os
import glob
<<<<<<< HEAD
from gui.utils import *
=======
from utils import *
from config import *
>>>>>>> 18095369


class SerialModel(QObject):
    """串口通信模型类"""
    
    # 定义信号
    data_received = pyqtSignal(str)  # 接收到数据时发送信号
    error_occurred = pyqtSignal(str)  # 发生错误时发送信号
    
    def __init__(self):
        super().__init__()
        self.serial = None
        self.is_connected = False
        self.stop_flag = False
        self.buffer = ""  # 添加缓冲区用于累积数据
        self.encoding = 'hex'  # 默认使用string编码
        self.auto_detect = True  # 是否自动检测数据格式
    
    def set_encoding(self, encoding):
        """
        设置编码格式
        
        参数:
            encoding: 编码格式，'string' 或 'hex'
        """
        self.encoding = encoding
        self.buffer = ""  # 重置缓冲区
    
    def get_available_ports(self):
        """
        获取可用的串口列表
        
        返回:
            list: 包含(port, description)元组的列表
        """
        ports = []
        
        # 获取标准串口设备
        for port in serial.tools.list_ports.comports():
            ports.append((port.device, port.description))
        
        # 在Linux系统上，检查虚拟终端(PTY)设备
        if os.name == 'posix':  # 仅在类Unix系统上执行
            # 获取/dev/pts/下的虚拟终端设备
            pty_devices = glob.glob('/dev/pts/*')
            for device in pty_devices:
                # 跳过非数字命名的设备，通常只考虑数字命名的pts
                if os.path.basename(device).isdigit():
                    # 如果还没有添加到列表中
                    if not any(device == port[0] for port in ports):
                        ports.append((device, f"虚拟串口 ({device})"))
        
        return ports
    
    def connect(self, port, baud_rate=115200, data_bits=8, parity='N', stop_bits=1, flow_control=None):
        """
        连接到串口
        
        参数:
            port: 串口设备名称
            baud_rate: 波特率
            data_bits: 数据位
            parity: 校验位
            stop_bits: 停止位
            flow_control: 流控制
        
        返回:
            bool: 是否连接成功
        """
        # 如果已经连接，先断开
        if self.is_connected and self.serial:
            self.disconnect()
        
        try:
            # 先测试串口是否可用
            test_serial = serial.Serial()
            test_serial.port = port
            test_serial.open()
            test_serial.close()
            
            # 配置流控制
            xonxoff = False
            rtscts = False
            dsrdtr = False
            
            if flow_control == 'xonxoff':
                xonxoff = True
            elif flow_control == 'rtscts':
                rtscts = True
            elif flow_control == 'dsrdtr':
                dsrdtr = True
            
            # 创建并打开串口
            self.serial = serial.Serial(
                port=port,
                baudrate=baud_rate,
                bytesize=data_bits,
                parity=parity,
                stopbits=stop_bits,
                xonxoff=xonxoff,
                rtscts=rtscts,
                dsrdtr=dsrdtr,
                timeout=0.5  # 设置读取超时时间
            )
            
            if self.serial.is_open:
                self.is_connected = True
                self.stop_flag = False
                return True
            
            return False
            
        except serial.SerialException as e:
            self.error_occurred.emit(f"串口被占用或无法访问: {str(e)}")
            return False
        except Exception as e:
            self.error_occurred.emit(f"连接失败: {str(e)}")
            return False
    
    def disconnect(self):
        """断开串口连接"""
        if self.serial and self.serial.is_open:
            self.serial.close()
        return True
    
    def stop(self):
        """停止读取数据"""
        self.stop_flag = True
    
    def read_data(self):
        """读取串口数据"""
        while not self.stop_flag:
            try:
                if not self.serial or not self.serial.is_open:
                    time.sleep(0.1)
                    continue

                # 使用更安全的方式检查串口状态
                try:
                    waiting_bytes = self.serial.in_waiting
                except (serial.SerialException, AttributeError) as e:
                    # 如果检查失败，尝试重新打开串口
                    self.error_occurred.emit(f"检查串口状态时出错，尝试重新连接: {str(e)}")
                    try:
                        if self.serial:
                            continue
                        else:
                            self.serial.close()
                            time.sleep(0.1)
                            self.serial.open()
                    except:
                        self.disconnect()
                        break

                if waiting_bytes > 0:
                    try:
                        # 一次最多读取1024字节，避免缓冲区溢出
                        bytes_to_read = min(waiting_bytes, 1024)
                        data = self.serial.read(bytes_to_read)
                        
                        if data:                      
                            if self.encoding == 'hex':
                                # 十六进制格式：将字节转换为十六进制字符串
                                hex_data = data.hex().upper()
                                self.data_received.emit(hex_data)
                            else:
                                # 字符串格式：解码为UTF-8字符串
                                decoded_data = data.decode('utf-8', errors='ignore')
                                if '\r\n' in decoded_data:
                                    self.buffer += decoded_data
                                    lines = self.buffer.split('\r\n')
                                    # 发送完整的行
                                    for line in lines[:-1]:
                                        if line:  # 只发送非空行
                                            self.data_received.emit(line)
                                    self.buffer = lines[-1]
                                else:
                                    self.buffer += decoded_data
                    except serial.SerialException as e:
                        self.error_occurred.emit(f"读取数据时出错: {str(e)}")
                        # 不要立即断开，给一次重试机会
                        time.sleep(0.1)
                        continue
            except Exception as e:
                self.error_occurred.emit(f"串口读取时发生未知错误: {str(e)}")
                time.sleep(0.1)
                continue
            
            # 添加短暂延时，避免过于频繁的访问
            time.sleep(0.01)
    
    def send_data(self, data, encoding='hex'):
        """
        发送数据
        
        参数:
            data: 要发送的数据
            encoding: 编码格式，'string' 或 'hex'
        
        返回:
            bool: 是否发送成功
        """
        if not self.is_connected or not self.serial or not self.serial.is_open:
            self.error_occurred.emit("串口未连接")
            return False
        
        try:
            if encoding == 'hex':
                # 将十六进制字符串转换为字节
                if isinstance(data, str):
                    data = bytes.fromhex(data.replace(' ', ''))
            else:
                # 将字符串转换为字节，确保添加\r\n结束符
                if isinstance(data, str):
                    if not data.endswith('\r\n'):
                        data += '\r\n'
                    data = data.encode('utf-8')
            
            # 发送数据
            self.serial.write(data)
            
            # 确保数据被发送
            self.serial.flush()
            
            return True
            
        except Exception as e:
            self.error_occurred.emit(f"发送数据失败: {str(e)}")
            return False 

    def send_control_command(self, 
                             joint_angles=[0.0] * 6, 
                             control=0x00, 
                             mode=0x08, 
                             contour_speed=[0.0] * 6, 
                             contour_acceleration=[0.0] * 6, 
                             contour_deceleration=[0.0] * 6, 
                             torque=[0.0] * 6,
                             effector_mode=0x00, 
                             effector_data=0.0, 
                             encoding='hex', 
                             return_cmd=False):
        cmd = format_command(joint_angles=joint_angles, 
                        control=control, 
                        mode=mode, 
                        contour_speed=contour_speed, 
                        contour_acceleration=contour_acceleration, 
                        contour_deceleration=contour_deceleration, 
                        torque=torque,
                        effector_mode=effector_mode, 
                        effector_data=effector_data, 
                        encoding=encoding)
        success = self.send_data(cmd, encoding=encoding)
        GlobalVars.set_temp_cmd(cmd)
        if return_cmd:
            return success, cmd
        return success<|MERGE_RESOLUTION|>--- conflicted
+++ resolved
@@ -7,12 +7,8 @@
 from PyQt5.QtCore import QObject, pyqtSignal
 import os
 import glob
-<<<<<<< HEAD
 from gui.utils import *
-=======
-from utils import *
-from config import *
->>>>>>> 18095369
+from gui.config import *
 
 
 class SerialModel(QObject):
